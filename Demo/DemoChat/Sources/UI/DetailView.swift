//
//  DetailView.swift
//  DemoChat
//
//  Created by Sihao Lu on 3/25/23.
//

#if os(iOS)
import UIKit
#elseif os(macOS)
import AppKit
#endif
import OpenAI
import SwiftUI

struct DetailView: View {
    @State var inputText: String = ""
    @FocusState private var isFocused: Bool
    @State private var showsModelSelectionSheet = false
    @State private var selectedChatModel: Model = .gpt4_0613

<<<<<<< HEAD
    private let availableChatModels: [Model] = [.gpt3_5Turbo, .gpt4_0613]
=======
    private static let availableChatModels: [Model] = [.gpt3_5Turbo, .gpt4]
>>>>>>> 35afc9a6

    let conversation: Conversation
    let error: Error?
    let sendMessage: (String, Model) -> Void

    private var fillColor: Color {
        #if os(iOS)
        return Color(uiColor: UIColor.systemBackground)
        #elseif os(macOS)
        return Color(nsColor: NSColor.textBackgroundColor)
        #endif
    }

    private var strokeColor: Color {
        #if os(iOS)
        return Color(uiColor: UIColor.systemGray5)
        #elseif os(macOS)
        return Color(nsColor: NSColor.lightGray)
        #endif
    }

    var body: some View {
        NavigationStack {
            ScrollViewReader { scrollViewProxy in
                VStack {
                    List {
                        ForEach(conversation.messages) { message in
                            ChatBubble(message: message)
                        }
                        .listRowSeparator(.hidden)
                    }
                    .listStyle(.plain)
                    .animation(.default, value: conversation.messages)
//                    .onChange(of: conversation) { newValue in
//                        if let lastMessage = newValue.messages.last {
//                            scrollViewProxy.scrollTo(lastMessage.id, anchor: .bottom)
//                        }
//                    }

                    if let error = error {
                        errorMessage(error: error)
                    }

                    inputBar(scrollViewProxy: scrollViewProxy)
                }
                .navigationTitle("Chat", selectedModel: $selectedChatModel)
                .modelSelect(selectedModel: $selectedChatModel, models: Self.availableChatModels, showsModelSelectionSheet: $showsModelSelectionSheet, help: "https://platform.openai.com/docs/models/overview")
            }
        }
    }

    @ViewBuilder private func errorMessage(error: Error) -> some View {
        Text(
            error.localizedDescription
        )
        .font(.caption)
        .foregroundColor({
            #if os(iOS)
            return Color(uiColor: .systemRed)
            #elseif os(macOS)
            return Color(.systemRed)
            #endif
        }())
        .padding(.horizontal)
    }

    @ViewBuilder private func inputBar(scrollViewProxy: ScrollViewProxy) -> some View {
        HStack {
            TextEditor(
                text: $inputText
            )
            .padding(.vertical, -8)
            .padding(.horizontal, -4)
            .frame(minHeight: 22, maxHeight: 300)
            .foregroundColor(.primary)
            .padding(EdgeInsets(top: 12, leading: 16, bottom: 12, trailing: 16))
            .background(
                RoundedRectangle(
                    cornerRadius: 16,
                    style: .continuous
                )
                .fill(fillColor)
                .overlay(
                    RoundedRectangle(
                        cornerRadius: 16,
                        style: .continuous
                    )
                    .stroke(
                        strokeColor,
                        lineWidth: 1
                    )
                )
            )
            .fixedSize(horizontal: false, vertical: true)
            .onSubmit {
                withAnimation {
                    tapSendMessage(scrollViewProxy: scrollViewProxy)
                }
            }
            .padding(.leading)

            Button(action: {
                withAnimation {
                    tapSendMessage(scrollViewProxy: scrollViewProxy)
                }
            }) {
                Image(systemName: "paperplane")
                    .resizable()
                    .aspectRatio(contentMode: .fit)
                    .frame(width: 24, height: 24)
                    .padding(.trailing)
            }
            .disabled(inputText.trimmingCharacters(in: .whitespacesAndNewlines).isEmpty)
        }
        .padding(.bottom)
    }
    
    private func tapSendMessage(
        scrollViewProxy: ScrollViewProxy
    ) {
        let message = inputText.trimmingCharacters(in: .whitespacesAndNewlines)
        if message.isEmpty {
            return
        }
        
        sendMessage(message, selectedChatModel)
        inputText = ""
        
//        if let lastMessage = conversation.messages.last {
//            scrollViewProxy.scrollTo(lastMessage.id, anchor: .bottom)
//        }
    }
}

struct ChatBubble: View {
    let message: Message

    private var assistantBackgroundColor: Color {
        #if os(iOS)
        return Color(uiColor: UIColor.systemGray5)
        #elseif os(macOS)
        return Color(nsColor: NSColor.lightGray)
        #endif
    }

    private var userForegroundColor: Color {
        #if os(iOS)
        return Color(uiColor: .white)
        #elseif os(macOS)
        return Color(nsColor: NSColor.white)
        #endif
    }

    private var userBackgroundColor: Color {
        #if os(iOS)
        return Color(uiColor: .systemBlue)
        #elseif os(macOS)
        return Color(nsColor: NSColor.systemBlue)
        #endif
    }

    var body: some View {
        HStack {
            switch message.role {
            case .assistant:
                Text(message.content)
                    .padding(.horizontal, 16)
                    .padding(.vertical, 12)
                    .background(assistantBackgroundColor)
                    .clipShape(RoundedRectangle(cornerRadius: 16, style: .continuous))
                Spacer(minLength: 24)
            case .user:
                Spacer(minLength: 24)
                Text(message.content)
                    .padding(.horizontal, 16)
                    .padding(.vertical, 12)
                    .foregroundColor(userForegroundColor)
                    .background(userBackgroundColor)
                    .clipShape(RoundedRectangle(cornerRadius: 16, style: .continuous))
            case .function:
              Text(message.content)
                  .font(.footnote.monospaced())
                  .padding(.horizontal, 16)
                  .padding(.vertical, 12)
                  .background(assistantBackgroundColor)
                  .clipShape(RoundedRectangle(cornerRadius: 16, style: .continuous))
              Spacer(minLength: 24)
            case .system:
                EmptyView()
            }
        }
    }
}

struct DetailView_Previews: PreviewProvider {
    static var previews: some View {
        DetailView(
            conversation: Conversation(
                id: "1",
                messages: [
                    Message(id: "1", role: .assistant, content: "Hello, how can I help you today?", createdAt: Date(timeIntervalSinceReferenceDate: 0)),
                    Message(id: "2", role: .user, content: "I need help with my subscription.", createdAt: Date(timeIntervalSinceReferenceDate: 100)),
                    Message(id: "3", role: .assistant, content: "Sure, what seems to be the problem with your subscription?", createdAt: Date(timeIntervalSinceReferenceDate: 200)),
                    Message(id: "4", role: .function, content:
                              """
                              get_current_weather({
                                "location": "Glasgow, Scotland",
                                "format": "celsius"
                              })
                              """, createdAt: Date(timeIntervalSinceReferenceDate: 200))
                ]
            ),
            error: nil,
            sendMessage: { _, _ in }
        )
    }
}
<|MERGE_RESOLUTION|>--- conflicted
+++ resolved
@@ -19,11 +19,7 @@
     @State private var showsModelSelectionSheet = false
     @State private var selectedChatModel: Model = .gpt4_0613
 
-<<<<<<< HEAD
-    private let availableChatModels: [Model] = [.gpt3_5Turbo, .gpt4_0613]
-=======
     private static let availableChatModels: [Model] = [.gpt3_5Turbo, .gpt4]
->>>>>>> 35afc9a6
 
     let conversation: Conversation
     let error: Error?
